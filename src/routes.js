--- conflicted
+++ resolved
@@ -24,11 +24,8 @@
 import path from "path";
 import { activityPubContentType } from "./lib/activitypub.js";
 import { hashString } from "./util/generator.js";
-<<<<<<< HEAD
 import i18next from "i18next";
-=======
 import { initEmailService } from "./lib/email.js";
->>>>>>> b04e6394
 
 const config = getConfig();
 const domain = config.general.domain;
