import express from "express";
<<<<<<< HEAD
import hbs, { ExpressHandlebars } from "express-handlebars";
import Handlebars from 'handlebars';
import cookieParser from "cookie-parser";
import i18next from "i18next";
import Backend from "i18next-fs-backend";
import { LanguageDetector, handle } from 'i18next-http-middleware';
import { createRequire } from 'module';
import { fileURLToPath } from 'url';
import { dirname } from 'path';
import path from 'path';

const require = createRequire(import.meta.url);
const handlebarsI18next = require('handlebars-i18next');

// Recreate __dirname in ES module
const __filename = fileURLToPath(import.meta.url);
const __dirname = dirname(__filename);
=======
import cookieParser from "cookie-parser";
import { create as createHandlebars, ExpressHandlebars } from "express-handlebars";
>>>>>>> 69f75005

import routes from "./routes.js";
import frontend from "./routes/frontend.js";
import activitypub from "./routes/activitypub.js";
import event from "./routes/event.js";
import group from "./routes/group.js";
import staticPages from "./routes/static.js";
import magicLink from "./routes/magicLink.js";
<<<<<<< HEAD

import { initEmailService } from "./lib/email.js";
import { getI18nHelpers } from "./helpers.js";
=======
>>>>>>> 69f75005
import {
    activityPubContentType,
    alternateActivityPubContentType,
} from "./lib/activitypub.js";
<<<<<<< HEAD
import moment from "moment";
=======
import { EmailService } from "./lib/email.js";
import getConfig from "./lib/config.js";
>>>>>>> 69f75005

const app = express();
const config = getConfig();

<<<<<<< HEAD
app.locals.sendEmails = initEmailService();

// function to construct __dirname with ES module
const getLocalesPath = () => {
    const __filename = fileURLToPath(import.meta.url);
    const __dirname = dirname(__filename);
    return path.join(__dirname, '..', 'locales');
};

async function initializeApp() {
    // Cookies //
    app.use(cookieParser());

    // i18next configuration
    await i18next
        .use(Backend)
        .use(LanguageDetector)
        .init({
            backend: {
                loadPath: path.join(getLocalesPath(), '{{lng}}.json'),
            },
            fallbackLng: 'en',
            preload: ['en', 'ja'],
            supportedLngs: ['en', 'ja'],
            nonExplicitSupportedLngs: true,
            load: 'languageOnly',
            debug: false,
            detection: {
                order: ['header', 'cookie'],
                lookupHeader: 'accept-language',
                lookupCookie: 'i18next',
                caches: ['cookie']
            },
            interpolation: {
                escapeValue: false
            }
        });

    app.use(handle(i18next));

    // to Switch language
    app.use((req, res, next) => {
        const currentLanguage = i18next.language;
        i18next.changeLanguage(req.language);
        const newLanguage = i18next.language;
// Uncomment for debugging
//        console.log('Language Change:', {
//            header: req.headers['accept-language'],
//            detected: req.language,
//            currentLanguage: currentLanguage,
//            newLanguage: newLanguage
//        });
        next();
    });

// Uncomment for debugging
//    app.use((req, res, next) => {
//        console.log('Language Detection:', {
//            header: req.headers['accept-language'],
//            detected: req.language,
//            i18next: i18next.language
//        });
//        next();
//    });

    // View engine //
    const hbsInstance: ExpressHandlebars = hbs.create({
        defaultLayout: "main",
        partialsDir: ["views/partials/"],
        layoutsDir: "views/layouts/",
        helpers: {
            json: function (context: any) {
                return JSON.stringify(context);
            },
            // add i18next helpers
            ...getI18nHelpers(),
            plural: function (key: string, count: number, options: any) { // Register the plural helper
                const translation = i18next.t(key, { count: count });
                return translation;
            }
        },
    });

    // calling i18nextHelper
    if (typeof handlebarsI18next === 'function') {
        handlebarsI18next(hbsInstance.handlebars, i18next);
    } else if (typeof handlebarsI18next.default === 'function') {
        handlebarsI18next.default(hbsInstance.handlebars, i18next);
    } else {
        console.error('handlebars-i18next helper is not properly loaded');
    }

    i18next.on('languageChanged', function(lng) {
        moment.locale(lng);
    });

    app.engine("handlebars", hbsInstance.engine);
    app.set("view engine", "handlebars");
    app.set("hbsInstance", hbsInstance);

    // Static files //
    app.use(express.static("public"));

    // Body parser //
    app.use(express.json({ type: alternateActivityPubContentType }));
    app.use(express.json({ type: activityPubContentType }));
    app.use(express.json({ type: "application/json" }));
    app.use(express.urlencoded({ extended: true }));

    // Router //
    app.use("/", staticPages);
    app.use("/", frontend);
    app.use("/", activitypub);
    app.use("/", event);
    app.use("/", group);
    app.use("/", magicLink);
    app.use("/", routes);
}

initializeApp().catch(console.error);
=======
const hbsInstance = createHandlebars({
    defaultLayout: "main",
    partialsDir: ["views/partials/"],
    layoutsDir: "views/layouts/",
    helpers: {
        plural: function (number: number, text: string) {
            const singular = number === 1;
            // If no text parameter was given, just return a conditional s.
            if (typeof text !== "string") return singular ? "" : "s";
            // Split with regex into group1/group2 or group1(group3)
            const match = text.match(/^([^()\/]+)(?:\/(.+))?(?:\((\w+)\))?/);
            // If no match, just append a conditional s.
            if (!match) return text + (singular ? "" : "s");
            // We have a good match, so fire away
            return (
                (singular && match[1]) || // Singular case
                match[2] || // Plural case: 'bagel/bagels' --> bagels
                match[1] + (match[3] || "s")
            ); // Plural case: 'bagel(s)' or 'bagel' --> bagels
        },
        json: function (context: object) {
            return JSON.stringify(context);
        },
    },
});

const emailService = new EmailService(config, hbsInstance);
emailService.verify();

app.use((req: express.Request, _: express.Response, next: express.NextFunction) => {
    req.hbsInstance = hbsInstance;
    req.emailService = emailService;
    next()
    return
})

// View engine //
app.engine("handlebars", hbsInstance.engine);
app.set("view engine", "handlebars");
app.set("hbsInstance", hbsInstance);

// Static files //
app.use(express.static("public"));

// Body parser //
app.use(express.json({ type: alternateActivityPubContentType }));
app.use(express.json({ type: activityPubContentType }));
app.use(express.json({ type: "application/json" }));
app.use(express.urlencoded({ extended: true }));

// Cookies //
app.use(cookieParser());

// Router //
app.use("/", staticPages);
app.use("/", frontend);
app.use("/", activitypub);
app.use("/", event);
app.use("/", group);
app.use("/", magicLink);
app.use("/", routes);
>>>>>>> 69f75005

export default app;<|MERGE_RESOLUTION|>--- conflicted
+++ resolved
@@ -1,8 +1,6 @@
 import express from "express";
-<<<<<<< HEAD
-import hbs, { ExpressHandlebars } from "express-handlebars";
-import Handlebars from 'handlebars';
 import cookieParser from "cookie-parser";
+import { create as createHandlebars, ExpressHandlebars } from "express-handlebars";
 import i18next from "i18next";
 import Backend from "i18next-fs-backend";
 import { LanguageDetector, handle } from 'i18next-http-middleware';
@@ -17,10 +15,6 @@
 // Recreate __dirname in ES module
 const __filename = fileURLToPath(import.meta.url);
 const __dirname = dirname(__filename);
-=======
-import cookieParser from "cookie-parser";
-import { create as createHandlebars, ExpressHandlebars } from "express-handlebars";
->>>>>>> 69f75005
 
 import routes from "./routes.js";
 import frontend from "./routes/frontend.js";
@@ -29,28 +23,17 @@
 import group from "./routes/group.js";
 import staticPages from "./routes/static.js";
 import magicLink from "./routes/magicLink.js";
-<<<<<<< HEAD
-
-import { initEmailService } from "./lib/email.js";
 import { getI18nHelpers } from "./helpers.js";
-=======
->>>>>>> 69f75005
 import {
     activityPubContentType,
     alternateActivityPubContentType,
 } from "./lib/activitypub.js";
-<<<<<<< HEAD
 import moment from "moment";
-=======
 import { EmailService } from "./lib/email.js";
 import getConfig from "./lib/config.js";
->>>>>>> 69f75005
 
 const app = express();
 const config = getConfig();
-
-<<<<<<< HEAD
-app.locals.sendEmails = initEmailService();
 
 // function to construct __dirname with ES module
 const getLocalesPath = () => {
@@ -116,22 +99,37 @@
 //    });
 
     // View engine //
-    const hbsInstance: ExpressHandlebars = hbs.create({
+    const hbsInstance = createHandlebars({
         defaultLayout: "main",
         partialsDir: ["views/partials/"],
         layoutsDir: "views/layouts/",
         helpers: {
-            json: function (context: any) {
-                return JSON.stringify(context);
-            },
             // add i18next helpers
             ...getI18nHelpers(),
             plural: function (key: string, count: number, options: any) { // Register the plural helper
                 const translation = i18next.t(key, { count: count });
                 return translation;
+            }, 
+            json: function (context: object) {
+                return JSON.stringify(context);
             }
         },
     });
+
+    const emailService = new EmailService(config, hbsInstance);
+    emailService.verify();
+
+    app.use((req: express.Request, _: express.Response, next: express.NextFunction) => {
+        req.hbsInstance = hbsInstance;
+        req.emailService = emailService;
+        next()
+        return
+    })
+
+    // View engine //
+    app.engine("handlebars", hbsInstance.engine);
+    app.set("view engine", "handlebars");
+    app.set("hbsInstance", hbsInstance);
 
     // calling i18nextHelper
     if (typeof handlebarsI18next === 'function') {
@@ -170,68 +168,5 @@
 }
 
 initializeApp().catch(console.error);
-=======
-const hbsInstance = createHandlebars({
-    defaultLayout: "main",
-    partialsDir: ["views/partials/"],
-    layoutsDir: "views/layouts/",
-    helpers: {
-        plural: function (number: number, text: string) {
-            const singular = number === 1;
-            // If no text parameter was given, just return a conditional s.
-            if (typeof text !== "string") return singular ? "" : "s";
-            // Split with regex into group1/group2 or group1(group3)
-            const match = text.match(/^([^()\/]+)(?:\/(.+))?(?:\((\w+)\))?/);
-            // If no match, just append a conditional s.
-            if (!match) return text + (singular ? "" : "s");
-            // We have a good match, so fire away
-            return (
-                (singular && match[1]) || // Singular case
-                match[2] || // Plural case: 'bagel/bagels' --> bagels
-                match[1] + (match[3] || "s")
-            ); // Plural case: 'bagel(s)' or 'bagel' --> bagels
-        },
-        json: function (context: object) {
-            return JSON.stringify(context);
-        },
-    },
-});
-
-const emailService = new EmailService(config, hbsInstance);
-emailService.verify();
-
-app.use((req: express.Request, _: express.Response, next: express.NextFunction) => {
-    req.hbsInstance = hbsInstance;
-    req.emailService = emailService;
-    next()
-    return
-})
-
-// View engine //
-app.engine("handlebars", hbsInstance.engine);
-app.set("view engine", "handlebars");
-app.set("hbsInstance", hbsInstance);
-
-// Static files //
-app.use(express.static("public"));
-
-// Body parser //
-app.use(express.json({ type: alternateActivityPubContentType }));
-app.use(express.json({ type: activityPubContentType }));
-app.use(express.json({ type: "application/json" }));
-app.use(express.urlencoded({ extended: true }));
-
-// Cookies //
-app.use(cookieParser());
-
-// Router //
-app.use("/", staticPages);
-app.use("/", frontend);
-app.use("/", activitypub);
-app.use("/", event);
-app.use("/", group);
-app.use("/", magicLink);
-app.use("/", routes);
->>>>>>> 69f75005
 
 export default app;