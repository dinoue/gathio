--- conflicted
+++ resolved
@@ -13,17 +13,14 @@
 		type: String,
 		trim: true
 	},
-<<<<<<< HEAD
 	removalPassword: {
 		type: String,
 		trim: true
-	}
-=======
+	},
   id: {
 		type: String,
 		trim: true
   }
->>>>>>> 783a5fbc
 })
 
 const Followers = new mongoose.Schema({
