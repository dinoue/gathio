--- conflicted
+++ resolved
@@ -8,14 +8,9 @@
         "build": "tsc",
         "start": "node dist/start.js",
         "dev": "nodemon -e ts,js --watch src --exec \"pnpm run build ; pnpm run start\"",
-<<<<<<< HEAD
         "test:dev": "CYPRESS=true pnpm run dev & wait-on http://localhost:3000 && cypress open --e2e --browser chrome",
         "test": "pnpm run build || true && CYPRESS=true pnpm run start & wait-on http://localhost:3000 && cypress run --e2e --browser chrome"
-=======
-        "test:dev": "pnpm run dev & wait-on http://localhost:3000 && cypress open --e2e --browser chrome",
-        "test": "pnpm run build || true && pnpm run start & wait-on http://localhost:3000 && cypress run --e2e --browser chrome",
         "deploy": "pm2 deploy ecosystem.config.cjs production"
->>>>>>> 9ef8e220
     },
     "engines": {
         "node": ">=16.16.0"
